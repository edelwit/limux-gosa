--- conflicted
+++ resolved
@@ -2,10 +2,5 @@
 
 package config
 
-<<<<<<< HEAD
-const Version = "2.8.28"
-const Revision = "2014-10-20 20:35:43 +0200"
-=======
-const Version = "2.8.29"
-const Revision = "2014-10-21 14:25:44 +0200"
->>>>>>> f02c5f25
+const Version = "2.8.31"
+const Revision = "2014-10-23 13:08:30 +0200"
